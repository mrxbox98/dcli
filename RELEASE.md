--- conflicted
+++ resolved
@@ -1,15 +1,10 @@
 # dcli Release Notes
 
-<<<<<<< HEAD
 ## v9.91.0
 
 -   Update required Rust compiler version to 1.65.0 and update libraries to most recent versions
 -   Changed SEASON_OF_THE_PLUNDER moment to SEASON_OF_PLUNDER (season_of_plunder)
-=======
-## v0.9.0 NOT RELEASED
-
--   Fixed --verbose flag not working in dclisync
->>>>>>> 3bd21592
+-   --verbose flag not working in dclisync
 
 ## v0.9.0 November 12, 2022
 
