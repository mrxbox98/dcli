--- conflicted
+++ resolved
@@ -19,11 +19,10 @@
 
 Requires a modern / updated version of bash to run on OS X. More info [here](https://itnext.io/upgrading-bash-on-macos-7138bd1066ba).
 
-<<<<<<< HEAD
 ### [osx_status_notification](osx_status_notification)
 
 Bash script for Mac OS X which monitors a player's Destiny 2 status, and sends a notification with info on the new status when it changes.
-=======
+
 ### Snippets
 
 #### Grab and print a single value
@@ -32,5 +31,4 @@
 ```
 $ dclics --member-id 4611686018429783292 --platform xbox --mode all --character-id 2305843009264966985 --period month --output tsv | grep kills_deaths_ratio | awk '{print $2}'
 1.5986928
-```
->>>>>>> 6c442f25
+```